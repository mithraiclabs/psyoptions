--- conflicted
+++ resolved
@@ -2,16 +2,12 @@
 use anchor_lang::prelude::*;
 use anchor_lang::InstructionData;
 use anchor_spl::token::{self, Mint, TokenAccount, Transfer};
-<<<<<<< HEAD
 use anchor_spl::dex::serum_dex;
 use anchor_spl::dex::serum_dex::{instruction::SelfTradeBehavior as SerumSelfTradeBehavior, matching::{OrderType as SerumOrderType, Side as SerumSide}};
 use psy_american::{OptionMarket, ExerciseOption, MintOption};
 use std::num::NonZeroU64;
-=======
 use solana_program::msg;
-use psy_american::{OptionMarket, MintOption, ExerciseOption};
-
->>>>>>> 4f573e5e
+
 declare_id!("Fk8QcXcNpf5chR5RcviUjgaLVtULgvovGXUXGPMwLioF");
 
 // The external types do not implement the BorshSerialize and BorshDeserialize that is required by Anchor. 
@@ -64,11 +60,6 @@
 }
 
 #[program]
-<<<<<<< HEAD
-pub mod cpi_examples {
-    use super::*;
-
-=======
 pub mod cpi_examples {    
     use super::*;
 
@@ -140,7 +131,6 @@
         solana_program::program::invoke(&ix, &account_infos)
     }
 
->>>>>>> 4f573e5e
     pub fn initialize(ctx: Context<Initialize>, amount: u64) -> ProgramResult {
         let cpi_accounts = Transfer {
             from: ctx.accounts.option_source.to_account_info(),
